--- conflicted
+++ resolved
@@ -127,7 +127,6 @@
 	{ .size = 0 }  /* End of the table */
 };
 
-<<<<<<< HEAD
 /*
  * The FEL code from BROM in F1C100s also uses SRAM A in a similar way
  * with A10/A13/A20.
@@ -145,7 +144,6 @@
 	{ .size = 0 }  /* End of the table */
 };
 
-=======
 /* H616 situation is the same as V831 one, except it has 32 KiB of SRAM A1. */
 sram_swap_buffers h616_sram_swap_buffers[] = {
 	{ .buf1 = 0x21000, .buf2 = 0x52a00, .size = 0x1000 },
@@ -184,7 +182,6 @@
 	.reg_mode_value = 1,
 };
 
->>>>>>> 02a865f5
 soc_info_t soc_info_table[] = {
 	{
 		.soc_id       = 0x1623, /* Allwinner A10 */
